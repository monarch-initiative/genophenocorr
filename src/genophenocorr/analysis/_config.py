--- conflicted
+++ resolved
@@ -8,37 +8,21 @@
 from genophenocorr.preprocessing import ProteinMetadataService, UniprotProteinMetadataService, ProteinAnnotationCache, ProtCachingMetadataService
 
 from ._api import CohortAnalysis
-<<<<<<< HEAD
 from ._gp_impl import GpCohortAnalysis
 
 
-P_VAL_OPTIONS = ['bonferroni', 'b',
-                 'sidak', 's',
-                 'holm-sidak', 'hs',
-                 'holm', 'h',
-                 'simes-hochberg', 'sh',
-                 'hommel', 'ho',
-                 'fdr_bh',
-                 'fdr_by',
-                 'fdr_tsbh',
-=======
-from ._commie import CommunistCohortAnalysis
-
-
-
-P_VAL_OPTIONS = ['bonferroni', 'b', 
-                 'sidak', 's', 
-                 'holm-sidak', 'hs', 
-                 'holm', 'h', 
-                 'simes-hochberg', 'sh', 
-                 'hommel', 'ho', 
-                 'fdr_bh', 
-                 'fdr_by', 
-                 'fdr_tsbh', 
->>>>>>> 6e626fca
-                 'fdr_tsbky',
-                 'fdr_gbs',
-                 None]
+P_VAL_OPTIONS = (
+    'bonferroni', 'b',
+    'sidak', 's',
+    'holm-sidak', 'hs',
+    'holm', 'h',
+    'simes-hochberg', 'sh',
+    'hommel', 'ho',
+    'fdr_bh', 'fdr_by',
+    'fdr_tsbh', 'fdr_tsbky',
+    'fdr_gbs',
+    None,
+)
 
 class CohortAnalysisConfiguration:
     """
@@ -202,19 +186,15 @@
         cache_dir = os.path.join(os.getcwd(), '.genophenocorr_cache')
     protein_metadata_service = _configure_protein_service(protein_source, cache_dir)
 
-
-<<<<<<< HEAD
-    return GpCohortAnalysis(cohort, hpo,
-                            missing_implies_excluded=config.missing_implies_excluded,
-                            include_sv=config.include_sv,
-                            p_val_correction=config.pval_correction,
-                            min_perc_patients_w_hpo=config.min_perc_patients_w_hpo)
-=======
-    return CommunistCohortAnalysis(cohort, hpo, protein_metadata_service,
-                                   missing_implies_excluded=config.missing_implies_excluded,
-                                   include_sv=config.include_sv,
-                                   p_val_correction=config.pval_correction,
-                                   min_perc_patients_w_hpo=config.min_perc_patients_w_hpo)
+    return GpCohortAnalysis(
+        cohort, hpo,
+        protein_metadata_service,
+        missing_implies_excluded=config.missing_implies_excluded,
+        include_sv=config.include_sv,
+        p_val_correction=config.pval_correction,
+        min_perc_patients_w_hpo=config.min_perc_patients_w_hpo,
+    )
+
 
 def _configure_protein_service(protein_fallback: str, cache_dir) -> ProteinMetadataService:
     # (1) ProteinMetadataService
@@ -233,5 +213,4 @@
         fallback1 = UniprotProteinMetadataService()
     else:
         raise ValueError(f'Unknown protein fallback annotator type {protein_fallback}')
-    return fallback1
->>>>>>> 6e626fca
+    return fallback1